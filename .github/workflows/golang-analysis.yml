name: Go Checks

<<<<<<< HEAD
permissions:
  contents: read  #  to fetch code (actions/checkout)
=======
on:
  workflow_dispatch:
  pull_request:
  push:
    branches:
      - 'master'
>>>>>>> 6d7ad617

jobs:
  unit:
    if: github.repository == 'ipfs/kubo' || github.event_name == 'workflow_dispatch'
    runs-on: ubuntu-latest
    timeout-minutes: 10
    name: All
    steps:
      - uses: actions/checkout@v2
        with:
          submodules: recursive
      - uses: actions/setup-go@v2
        with:
          go-version: "1.19.x"
      - name: Check that go.mod is tidy
        uses: protocol/multiple-go-modules@v1.2
        with:
          run: |
            go mod tidy
            if [[ -n $(git ls-files --other --exclude-standard --directory -- go.sum) ]]; then
              echo "go.sum was added by go mod tidy"
              exit 1
            fi
            git diff --exit-code -- go.sum go.mod
      - name: go fmt
        if: always() # run this step even if the previous one failed
        run: |
          out=$(go fmt ./...)
          if [[ -n "$out" ]]; then
            echo "Files are not go-fmt-ed:"
            echo "$out"
            exit 1
          fi
      - name: go vet
        if: always() # run this step even if the previous one failed
        uses: protocol/multiple-go-modules@v1.2
        with:
          run: go vet ./...<|MERGE_RESOLUTION|>--- conflicted
+++ resolved
@@ -1,16 +1,14 @@
 name: Go Checks
 
-<<<<<<< HEAD
-permissions:
-  contents: read  #  to fetch code (actions/checkout)
-=======
 on:
   workflow_dispatch:
   pull_request:
   push:
     branches:
       - 'master'
->>>>>>> 6d7ad617
+
+permissions:
+  contents: read  #  to fetch code (actions/checkout)
 
 jobs:
   unit:
