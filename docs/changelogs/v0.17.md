--- conflicted
+++ resolved
@@ -23,19 +23,6 @@
 
 #### libp2p resource management enabled by default
 
-<<<<<<< HEAD
-To help protect nodes from DoS (resource exhaustion) and eclipse attacks,
-go-libp2p released a [Network Resource Manager](https://github.com/libp2p/go-libp2p/tree/master/p2p/host/resource-manager) with a host of improvements throughout 2022.
-
-Kubo first [exposed this functionality in Kubo 0.13](https://github.com/ipfs/kubo/blob/master/docs/changelogs/v0.13.md#-libp2p-network-resource-manager-swarmresourcemgr),
-but it was disabled by default.
-
-The resource manager is now enabled by default to protect nodes.
-The defaults balance providing protection from various attacks while still enabling normal usecases to work as expected.
-
-If you want to adjust the defaults, then you can:
-1. bound the amount of memory and file descriptors that libp2p will use with [Swarm.ResourceMgr.MaxMemory](https://github.com/ipfs/go-ipfs/blob/master/docs/config.md#swarmresourcemgrmaxmemory)
-=======
 To help protect nodes from DoS (resource exhaustion) and eclipse attacks, 
 go-libp2p released a [Network Resource Manager](https://github.com/libp2p/go-libp2p/tree/master/p2p/host/resource-manager) with a host of improvements throughout 2022.  
 
@@ -47,21 +34,14 @@
 
 If you want to adjust the defaults, then you can:
 1. bound the amount of memory and file descriptors that libp2p will use with [Swarm.ResourceMgr.MaxMemory](https://github.com/ipfs/go-ipfs/blob/master/docs/config.md#swarmresourcemgrmaxmemory) 
->>>>>>> a32128d1
 and [Swarm.ResourceMgr.MaxFileDescriptors](https://github.com/ipfs/go-ipfs/blob/master/docs/config.md#swarmresourcemgrmaxfiledescriptors) and/or
 2. override any specific resource scopes/limits with [Swarm.ResourceMgr.Limits](https://github.com/ipfs/go-ipfs/blob/master/docs/config.md#swarmresourcemgrlimits)
 
 See [Swarm.ResourceMgr](https://github.com/ipfs/go-ipfs/blob/master/docs/config.md#swarmresourcemgr) for
 1. what limits are set by default,
-<<<<<<< HEAD
-2. example override configuration,
-3. how to access prometheus metrics and view grafana dashboards of resource usage, and
-4. how to set explicit "allow lists" to protect against eclipse attacks.
-=======
 2. example override configuration, 
 3. how to access prometheus metrics and view grafana dashboards of resource usage, and 
 4. how to set explicit "allow lists" to protect against eclipse attacks. 
->>>>>>> a32128d1
 
 #### Implicit connection manager limits
 
