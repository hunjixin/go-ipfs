--- conflicted
+++ resolved
@@ -11,11 +11,7 @@
 var CurrentCommit string
 
 // CurrentVersionNumber is the current application's version literal.
-<<<<<<< HEAD
-const CurrentVersionNumber = "0.24.0"
-=======
 const CurrentVersionNumber = "0.25.0-dev"
->>>>>>> 846310e5
 
 const ApiVersion = "/kubo/" + CurrentVersionNumber + "/" //nolint
 
